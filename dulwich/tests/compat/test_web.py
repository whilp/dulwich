# test_web.py -- Compatibilty tests for the git web server.
# Copyright (C) 2010 Google, Inc.
#
# This program is free software; you can redistribute it and/or
# modify it under the terms of the GNU General Public License
# as published by the Free Software Foundation; version 2
# of the License or (at your option) any later version of
# the License.
#
# This program is distributed in the hope that it will be useful,
# but WITHOUT ANY WARRANTY; without even the implied warranty of
# MERCHANTABILITY or FITNESS FOR A PARTICULAR PURPOSE.  See the
# GNU General Public License for more details.
#
# You should have received a copy of the GNU General Public License
# along with this program; if not, write to the Free Software
# Foundation, Inc., 51 Franklin Street, Fifth Floor, Boston,
# MA  02110-1301, USA.

"""Compatibilty tests between Dulwich and the cgit HTTP server.

Warning: these tests should be fairly stable, but when writing/debugging new
tests, deadlocks may freeze the test process such that it cannot be Ctrl-C'ed.
On *nix, you can kill the tests with Ctrl-Z, "kill %".
"""

import threading
from wsgiref import simple_server

<<<<<<< HEAD
=======
from dulwich.server import (
    DictBackend,
    GitBackendRepo,
    )
>>>>>>> 6b0df719
from dulwich.web import (
    HTTPGitApplication,
    )

from server_utils import (
    ServerTests,
    ShutdownServerMixIn,
    )
from utils import (
    CompatTestCase,
    SkipTest,
    )


if getattr(simple_server.WSGIServer, 'shutdown', None):
    WSGIServer = simple_server.WSGIServer
else:
    class WSGIServer(ShutdownServerMixIn, simple_server.WSGIServer):
        """Subclass of WSGIServer that can be shut down."""

        def __init__(self, *args, **kwargs):
            # BaseServer is old-style so we have to call both __init__s
            ShutdownServerMixIn.__init__(self)
            simple_server.WSGIServer.__init__(self, *args, **kwargs)

        serve = ShutdownServerMixIn.serve_forever


class WebTests(ServerTests):
    """Base tests for web server tests.

    Contains utility and setUp/tearDown methods, but does non inherit from
    TestCase so tests are not automatically run.
    """

    protocol = 'http'

    def _start_server(self, repo):
<<<<<<< HEAD
        app = self._make_app(repo)
=======
        backend = DictBackend({'/': GitBackendRepo(repo)})
        app = self._make_app(backend)
>>>>>>> 6b0df719
        dul_server = simple_server.make_server('localhost', 0, app,
                                               server_class=WSGIServer)
        threading.Thread(target=dul_server.serve_forever).start()
        self._server = dul_server
        _, port = dul_server.socket.getsockname()
        return port


class SmartWebTestCase(WebTests, CompatTestCase):
    """Test cases for smart HTTP server."""

    min_git_version = (1, 6, 6)

    def setUp(self):
        WebTests.setUp(self)
        CompatTestCase.setUp(self)

    def tearDown(self):
        WebTests.tearDown(self)
        CompatTestCase.tearDown(self)

    def _make_app(self, backend):
        return HTTPGitApplication(backend)

    def test_push_to_dulwich(self):
        # TODO(dborowitz): enable after merging thin pack fixes.
        raise SkipTest('Skipping push test due to known pack bug.')


class DumbWebTestCase(WebTests, CompatTestCase):
    """Test cases for dumb HTTP server."""

    def setUp(self):
        WebTests.setUp(self)
        CompatTestCase.setUp(self)

    def tearDown(self):
        WebTests.tearDown(self)
        CompatTestCase.tearDown(self)

    def _make_app(self, backend):
        return HTTPGitApplication(backend, dumb=True)

    def test_push_to_dulwich(self):
        # Note: remove this if dumb pushing is supported
        raise SkipTest('Dumb web pushing not supported.')<|MERGE_RESOLUTION|>--- conflicted
+++ resolved
@@ -27,13 +27,9 @@
 import threading
 from wsgiref import simple_server
 
-<<<<<<< HEAD
-=======
 from dulwich.server import (
     DictBackend,
-    GitBackendRepo,
     )
->>>>>>> 6b0df719
 from dulwich.web import (
     HTTPGitApplication,
     )
@@ -72,12 +68,8 @@
     protocol = 'http'
 
     def _start_server(self, repo):
-<<<<<<< HEAD
-        app = self._make_app(repo)
-=======
-        backend = DictBackend({'/': GitBackendRepo(repo)})
+        backend = DictBackend({'/': repo})
         app = self._make_app(backend)
->>>>>>> 6b0df719
         dul_server = simple_server.make_server('localhost', 0, app,
                                                server_class=WSGIServer)
         threading.Thread(target=dul_server.serve_forever).start()
